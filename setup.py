#!/usr/bin/env python

import setuptools

with open("README.md", "r") as fh:
    long_description = fh.read()

setuptools.setup(
    name='real-easypy',
<<<<<<< HEAD
    version='0.4.1',
=======
    version='0.4.0',
>>>>>>> b250dbed
    description='easypy is a collection of python modules that makes developers happy',
    author='Ofer Koren',
    author_email='koreno@gmail.com',
    url='https://github.com/real-easypy/easypy',
    license='BSD',
    long_description=long_description,
    long_description_content_type="text/markdown",
    packages=setuptools.find_packages(),
    classifiers=[
        "Programming Language :: Python :: 3",
        "License :: OSI Approved :: BSD License",
        "Operating System :: OS Independent",
    ],
    entry_points={
        'console_scripts': [
            'eziplog=easypy.ziplog:main',
            'ezcolorize=easypy.colors:main',
        ]
    },
)


# how to upload a package:
# 0. increment the version above
# 1. python3 setup.py sdist bdist_wheel
# 2. python3 -m twine upload dist/*<|MERGE_RESOLUTION|>--- conflicted
+++ resolved
@@ -7,11 +7,7 @@
 
 setuptools.setup(
     name='real-easypy',
-<<<<<<< HEAD
     version='0.4.1',
-=======
-    version='0.4.0',
->>>>>>> b250dbed
     description='easypy is a collection of python modules that makes developers happy',
     author='Ofer Koren',
     author_email='koreno@gmail.com',
