--- conflicted
+++ resolved
@@ -178,12 +178,8 @@
     def run():
         _set_thread_uuid(threading.get_ident(), parent_uuid)
         _logger.debug('Starting job in real thread: %s', threadname or "<anonymous>")
-<<<<<<< HEAD
-        func()
-=======
         gevent.spawn(func)  # running via gevent ensures we have a Hub
         gevent.wait()
->>>>>>> 261a8598
         _logger.debug('ready for the next job')
 
     from .threadtree import get_thread_uuid
