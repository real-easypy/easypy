--- conflicted
+++ resolved
@@ -29,24 +29,11 @@
 from easypy.timing import Timer
 from easypy.units import MINUTE, HOUR
 from easypy.colors import colorize_by_patterns
-<<<<<<< HEAD
-from easypy.sync import SynchronizationCoordinator, ProcessExiting, raise_in_main_thread
+from easypy.sync import SynchronizationCoordinator, ProcessExiting, MAX_THREAD_POOL_SIZE, raise_in_main_thread
 
 
 this_module = import_module(__name__)
-MAX_THREAD_POOL_SIZE = 50
 THREADING_MODULE_PATHS = [threading.__file__]
-
-if is_module_patched("threading"):
-    import gevent
-    MAX_THREAD_POOL_SIZE = 5000  # these are not threads anymore, but greenlets. so we allow a lot of them
-    THREADING_MODULE_PATHS.append(gevent.__path__[0])
-=======
-from easypy.sync import SynchronizationCoordinator, ProcessExiting, THREADING_MODULE_PATHS, MAX_THREAD_POOL_SIZE, raise_in_main_thread
-
-
-this_module = import_module(__name__)
->>>>>>> e05274ea
 
 
 try:
